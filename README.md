# dc-custom-component-template

This repository contains a template for creating custom components for your deepset Cloud pipelines. Components are Python code snippets that perform specific tasks within your pipeline. This template will guide you through all the necessary elements your custom component must include.
<<<<<<< HEAD
In addition, this repository contains two sample components that are ready to be used: 
  - `CharacterSplitter` implemented in `/src/dc_custom_component/example_components/preprocessors/character_splitter.py` to be used in indexing pipelines
  - `KeywordBooster` implemented in `/src/dc_custom_component/example_components/rankers/keyword_booster.py` to be used in query pipelines
=======
This template contains two sample components which are ready to be used: 
  - `CharacterSplitter` implemented in `/src/dc_custom_component/example_components/preprocessors/character_splitter.py`: A component that splits documents into smaller chunks by the number of characters you set. You can use it in indexing pipelines.
  - `KeywordBooster` implemented in `/src/dc_custom_component/example_components/rankers/keyword_booster.py`: A component that boosts the score of documents that contain specific keywords. You can use it in query pipelines.

We've created these examples to help you understand how to structure your components. When importing your custom components to deepset Cloud, you can remove or rename the `example_components` folder with the sample components, if you're not planning to use them. 

This template serves as a custom components library for your organization. Only the components present in the most recently uploaded template are available for use in your pipelines. 
>>>>>>> 83a557e9

## Documentation
For more information about custom components, see [Custom Components](https://docs.deepset.ai/docs/custom-components). 
For a step-by-step guide on creating custom components, see [Create a Custom Component](https://docs.deepset.ai/docs/create-a-custom-component).

## 1. Setting up your local dev environment

### Prerequisites

- Python v3.10 or v3.11
- `hatch` package manager

### Hatch: A Python Package Manager

We use `hatch` to manage our Python packages. Install it with pip:

Linux and macOS:
```bash
pip install hatch
```

Windows:
Follow the instructions under https://hatch.pypa.io/1.12/install/#windows

Once installed, create a virtual environment by running:

```bash
hatch shell
```

This installs all the necessary packages needed to create a custom component. You can reference this virtual environment in your IDE.

<<<<<<< HEAD
For more information on `hatch`, please refer to the [official Hatch documentation](https://hatch.pypa.io/).
=======
For more information on hatch, see [the official Hatch documentation](https://hatch.pypa.io/).
>>>>>>> 83a557e9

## 2. Developing your custom component

### Structure

| File | Description |
|------|-------------|
<<<<<<< HEAD
| `/src/dc_custom_component/` | Directory for implementing custom components. You can logically group custom components in sub-directories. E.g. see how example components are grouped by type. |
=======
| `/src/dc_custom_component/components` | Directory for implementing custom components. You can logically group custom components in sub-directories. See how sample components are grouped by type. |
>>>>>>> 83a557e9
| `/src/dc_custom_component/__about__.py` | Your custom components' version. deepset Cloud always uses the latest version. Bump the version every time you update your component before uploading it to deepset Cloud. |
| `/pyproject.toml` | Information about the project. If needed, add your components' dependencies in this file in the `dependencies` section. |

Note that the location of your custom component implementation defines your component's `type` to be used in pipeline YAML. For example, the sample components have the following types because of their location:
  - `dc_custom_component.example_components.preprocessor.character_splitter.CharacterSplitter`
  - `dc_custom_component.example_components.rankers.keyword_booster.KeyWordBooster`

Here is how you would add them to a pipeline:
```yaml
components:
  splitter:
    type: dc_custom_component.example_components.preprocessor.character_splitter.CharacterSplitter
    init_parameters: {}
  ...
    
```
### Formatting
We defined a suite of formatting tools. To format your code, run:

```bash
hatch run code-quality:all
```

### Testing

It's crucial to thoroughly test your custom component before uploading it to deepset Cloud. Consider adding unit and integration tests to ensure your component functions correctly within a pipeline.
- `pytest` is ready to be used with `hatch`
- implement your tests under `/test`
- run `hatch run tests`

## 3. Uploading your custom component

1. Fork this repository.
<<<<<<< HEAD
2. Navigate to the `/src/dc_custom_component/` folder.
3. Add your custom components following the examples under `/src/dc_custom_component/example_components/`.
4. Delete example components under `/src/dc_custom_component/example_components/`.
5. Update the components' version in `/src/__about__.py`.
6. Format your code using the `hatch run code-quality:all` command. (hatch commands work from the project root directory only)
7. Set your [deepset Cloud API key](https://docs.cloud.deepset.ai/v2.0/docs/generate-api-key).
   - On Linux and macOS: `export API_KEY=<TOKEN>`
   - On Windows: `SET API_KEY=<TOKEN>`
8. Upload your project by running the following command from inside this project:
=======
2. Navigate to the `/src/dc_custom_component/components/` folder.
3. Add your custom components following the examples.
4. Update the components' version in `/src/__about__.py`.
5. Format your code using the `hatch run code-quality:all` command. (Note that hatch commands work from the project root directory only.)
6. Set your [deepset Cloud API key](https://docs.cloud.deepset.ai/v2.0/docs/generate-api-key).
   - On Linux and macOS: `export API_KEY=<TOKEN>`
   - On Windows: `set API_KEY=<TOKEN>`
7. Upload your project by running the following command from inside of this project:
>>>>>>> 83a557e9
   - On Linux and macOS: `hatch run dc:build-and-push`
   - On Windows: `hatch run dc:build-windows` and `hatch run dc:push-windows`
   This creates a zip file called `custom_component.zip` in the `dist` directory and uploads it to deepset Cloud.

For detailed instructions, refer to our documentation on [Creating a Custom Component](https://docs.deepset.ai/docs/create-a-custom-component).<|MERGE_RESOLUTION|>--- conflicted
+++ resolved
@@ -1,11 +1,6 @@
 # dc-custom-component-template
 
 This repository contains a template for creating custom components for your deepset Cloud pipelines. Components are Python code snippets that perform specific tasks within your pipeline. This template will guide you through all the necessary elements your custom component must include.
-<<<<<<< HEAD
-In addition, this repository contains two sample components that are ready to be used: 
-  - `CharacterSplitter` implemented in `/src/dc_custom_component/example_components/preprocessors/character_splitter.py` to be used in indexing pipelines
-  - `KeywordBooster` implemented in `/src/dc_custom_component/example_components/rankers/keyword_booster.py` to be used in query pipelines
-=======
 This template contains two sample components which are ready to be used: 
   - `CharacterSplitter` implemented in `/src/dc_custom_component/example_components/preprocessors/character_splitter.py`: A component that splits documents into smaller chunks by the number of characters you set. You can use it in indexing pipelines.
   - `KeywordBooster` implemented in `/src/dc_custom_component/example_components/rankers/keyword_booster.py`: A component that boosts the score of documents that contain specific keywords. You can use it in query pipelines.
@@ -13,7 +8,6 @@
 We've created these examples to help you understand how to structure your components. When importing your custom components to deepset Cloud, you can remove or rename the `example_components` folder with the sample components, if you're not planning to use them. 
 
 This template serves as a custom components library for your organization. Only the components present in the most recently uploaded template are available for use in your pipelines. 
->>>>>>> 83a557e9
 
 ## Documentation
 For more information about custom components, see [Custom Components](https://docs.deepset.ai/docs/custom-components). 
@@ -46,11 +40,7 @@
 
 This installs all the necessary packages needed to create a custom component. You can reference this virtual environment in your IDE.
 
-<<<<<<< HEAD
 For more information on `hatch`, please refer to the [official Hatch documentation](https://hatch.pypa.io/).
-=======
-For more information on hatch, see [the official Hatch documentation](https://hatch.pypa.io/).
->>>>>>> 83a557e9
 
 ## 2. Developing your custom component
 
@@ -58,11 +48,7 @@
 
 | File | Description |
 |------|-------------|
-<<<<<<< HEAD
-| `/src/dc_custom_component/` | Directory for implementing custom components. You can logically group custom components in sub-directories. E.g. see how example components are grouped by type. |
-=======
 | `/src/dc_custom_component/components` | Directory for implementing custom components. You can logically group custom components in sub-directories. See how sample components are grouped by type. |
->>>>>>> 83a557e9
 | `/src/dc_custom_component/__about__.py` | Your custom components' version. deepset Cloud always uses the latest version. Bump the version every time you update your component before uploading it to deepset Cloud. |
 | `/pyproject.toml` | Information about the project. If needed, add your components' dependencies in this file in the `dependencies` section. |
 
@@ -96,17 +82,6 @@
 ## 3. Uploading your custom component
 
 1. Fork this repository.
-<<<<<<< HEAD
-2. Navigate to the `/src/dc_custom_component/` folder.
-3. Add your custom components following the examples under `/src/dc_custom_component/example_components/`.
-4. Delete example components under `/src/dc_custom_component/example_components/`.
-5. Update the components' version in `/src/__about__.py`.
-6. Format your code using the `hatch run code-quality:all` command. (hatch commands work from the project root directory only)
-7. Set your [deepset Cloud API key](https://docs.cloud.deepset.ai/v2.0/docs/generate-api-key).
-   - On Linux and macOS: `export API_KEY=<TOKEN>`
-   - On Windows: `SET API_KEY=<TOKEN>`
-8. Upload your project by running the following command from inside this project:
-=======
 2. Navigate to the `/src/dc_custom_component/components/` folder.
 3. Add your custom components following the examples.
 4. Update the components' version in `/src/__about__.py`.
@@ -115,7 +90,6 @@
    - On Linux and macOS: `export API_KEY=<TOKEN>`
    - On Windows: `set API_KEY=<TOKEN>`
 7. Upload your project by running the following command from inside of this project:
->>>>>>> 83a557e9
    - On Linux and macOS: `hatch run dc:build-and-push`
    - On Windows: `hatch run dc:build-windows` and `hatch run dc:push-windows`
    This creates a zip file called `custom_component.zip` in the `dist` directory and uploads it to deepset Cloud.
